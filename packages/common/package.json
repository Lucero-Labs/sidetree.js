{
  "name": "@sidetree/common",
  "publishConfig": {
    "access": "public"
  },
  "author": "Orie Steele (https://github.com/OR13)",
  "contributors": [
    "Orie Steele (https://github.com/OR13)",
    "gjgd (https://github.com/gjgd)"
  ],
  "module": "dist/common.esm.js",
<<<<<<< HEAD
  "version": "0.3.1-unstable.6",
=======
  "version": "0.3.1-unstable.7",
>>>>>>> d62b1d22
  "license": "Apache-2.0",
  "main": "dist/index.js",
  "engines": {
    "node": ">=10"
  },
  "scripts": {
    "start": "tsdx watch",
    "build": "tsdx build",
    "test": "tsdx test --passWithNoTests",
    "lint": "tsdx lint src",
    "lint:fix": "tsdx lint src --fix",
    "prepare": "tsdx build"
  },
  "devDependencies": {
    "tsdx": "^0.14.1"
  },
  "dependencies": {
    "@rollup/plugin-replace": "^3.0.0",
    "base64url": "^3.0.1",
    "canonicalize": "^1.0.1",
    "chalk": "^4.1.2",
    "multiformats": "^9.4.8",
    "multihashes": "^0.4.19"
  },
  "gitHead": "e97862f01a5ad9845d82eb57ca46d335a98aeb8b",
  "homepage": "https://github.com/transmute-industries/sidetree.js/tree/main/packages/common",
  "repository": {
    "type": "git",
    "url": "https://github.com/transmute-industries/sidetree.js.git",
    "directory": "packages/common"
  }
}<|MERGE_RESOLUTION|>--- conflicted
+++ resolved
@@ -9,11 +9,7 @@
     "gjgd (https://github.com/gjgd)"
   ],
   "module": "dist/common.esm.js",
-<<<<<<< HEAD
-  "version": "0.3.1-unstable.6",
-=======
   "version": "0.3.1-unstable.7",
->>>>>>> d62b1d22
   "license": "Apache-2.0",
   "main": "dist/index.js",
   "engines": {
