--- conflicted
+++ resolved
@@ -34,18 +34,10 @@
     "typescript": "^3.8.3"
   },
   "dependencies": {
-<<<<<<< HEAD
-    "@sidetree/cas": "^0.0.1-unstable.5",
-    "@sidetree/common": "^0.0.1-unstable.5",
-    "@sidetree/db": "^0.0.1-unstable.5",
-    "@sidetree/ledger": "^0.0.1-unstable.5",
-    "@transmute/did-key-secp256k1": "^0.2.1-unstable.3",
-=======
     "@sidetree/cas": "^0.0.1-unstable.6",
     "@sidetree/common": "^0.0.1-unstable.6",
     "@sidetree/db": "^0.0.1-unstable.6",
     "@sidetree/ledger": "^0.0.1-unstable.6",
->>>>>>> c9d5cf0b
     "crypto": "^1.0.1",
     "fast-json-patch": "^3.0.0-1",
     "jose": "^1.27.0",
