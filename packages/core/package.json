{
  "name": "@sidetree/core",
  "publishConfig": {
    "access": "public"
  },
  "author": "Orie Steele (https://github.com/OR13)",
  "contributors": [
    "Orie Steele (https://github.com/OR13)",
    "gjgd (https://github.com/gjgd)"
  ],
  "module": "dist/core.esm.js",
  "version": "0.2.6-unstable.2",
  "license": "Apache-2.0",
  "main": "dist/index.js",
  "typings": "dist/index.d.ts",
  "files": [
    "dist",
    "src"
  ],
  "engines": {
    "node": ">=10"
  },
  "scripts": {
    "start": "tsdx watch",
    "build": "tsdx build",
    "pretest": "docker-compose up -d mongo",
    "test": "tsdx test",
    "lint": "tsdx lint src",
    "lint:fix": "tsdx lint src --fix",
    "prepare": "tsdx build"
  },
  "devDependencies": {
    "@sidetree/test-vectors": "^0.2.6-unstable.2",
    "@types/async-retry": "^1.4.2",
    "@types/hdkey": "^0.7.1",
    "async-retry": "^1.3.1",
    "tsdx": "^0.14.1"
  },
  "dependencies": {
<<<<<<< HEAD
    "@sidetree/cas": "^0.2.6-unstable.1",
    "@sidetree/common": "^0.2.6-unstable.1",
    "@sidetree/crypto": "^0.2.6-unstable.1",
    "@sidetree/db": "^0.2.6-unstable.1",
    "@sidetree/ledger": "^0.2.6-unstable.1",
    "@transmute/did-key-ed25519": "^0.3.0-unstable.4",
    "@transmute/did-key-secp256k1": "^0.3.0-unstable.4",
    "@transmute/jose-ld": "^0.7.0-unstable.7",
=======
    "@sidetree/cas": "^0.2.6-unstable.2",
    "@sidetree/common": "^0.2.6-unstable.2",
    "@sidetree/crypto": "^0.2.6-unstable.2",
    "@sidetree/db": "^0.2.6-unstable.2",
    "@sidetree/ledger": "^0.2.6-unstable.2",
    "@transmute/did-key-ed25519": "^0.2.1-unstable.18",
    "@transmute/did-key-secp256k1": "^0.2.1-unstable.11",
>>>>>>> a9991479
    "@trust/keyto": "^1.0.1",
    "bip39": "^3.0.2",
    "chalk": "^4.1.0",
    "fast-json-patch": "^3.0.0-1",
    "hdkey": "^2.0.1",
    "jose": "^1.28.1",
    "pako": "^1.0.11",
    "priorityqueue": "^1.0.0",
    "time-span": "^4.0.0",
    "yieldable-json": "^2.0.0"
  },
  "gitHead": "0c6ea3d3220464cf3975345eb6805b25bc823b0d",
  "homepage": "https://github.com/transmute-industries/sidetree.js/tree/main/packages/core",
  "repository": {
    "type": "git",
    "url": "https://github.com/transmute-industries/sidetree.js.git",
    "directory": "packages/core"
  }
}<|MERGE_RESOLUTION|>--- conflicted
+++ resolved
@@ -37,24 +37,14 @@
     "tsdx": "^0.14.1"
   },
   "dependencies": {
-<<<<<<< HEAD
-    "@sidetree/cas": "^0.2.6-unstable.1",
-    "@sidetree/common": "^0.2.6-unstable.1",
-    "@sidetree/crypto": "^0.2.6-unstable.1",
-    "@sidetree/db": "^0.2.6-unstable.1",
-    "@sidetree/ledger": "^0.2.6-unstable.1",
-    "@transmute/did-key-ed25519": "^0.3.0-unstable.4",
-    "@transmute/did-key-secp256k1": "^0.3.0-unstable.4",
-    "@transmute/jose-ld": "^0.7.0-unstable.7",
-=======
     "@sidetree/cas": "^0.2.6-unstable.2",
     "@sidetree/common": "^0.2.6-unstable.2",
     "@sidetree/crypto": "^0.2.6-unstable.2",
     "@sidetree/db": "^0.2.6-unstable.2",
     "@sidetree/ledger": "^0.2.6-unstable.2",
-    "@transmute/did-key-ed25519": "^0.2.1-unstable.18",
-    "@transmute/did-key-secp256k1": "^0.2.1-unstable.11",
->>>>>>> a9991479
+    "@transmute/did-key-ed25519": "^0.3.0-unstable.4",
+    "@transmute/did-key-secp256k1": "^0.3.0-unstable.4",
+    "@transmute/jose-ld": "^0.7.0-unstable.7",
     "@trust/keyto": "^1.0.1",
     "bip39": "^3.0.2",
     "chalk": "^4.1.0",
