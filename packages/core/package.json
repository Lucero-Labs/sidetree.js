{
  "name": "@sidetree/core",
  "publishConfig": {
    "access": "public"
  },
  "author": "Orie Steele (https://github.com/OR13)",
  "contributors": [
    "Orie Steele (https://github.com/OR13)",
    "gjgd (https://github.com/gjgd)"
  ],
  "module": "dist/core.esm.js",
<<<<<<< HEAD
  "version": "0.3.1-unstable.6",
=======
  "version": "0.3.1-unstable.7",
>>>>>>> d62b1d22
  "license": "Apache-2.0",
  "main": "dist/index.js",
  "typings": "dist/index.d.ts",
  "files": [
    "dist",
    "src"
  ],
  "engines": {
    "node": ">=10"
  },
  "scripts": {
    "start": "tsdx watch",
    "build": "tsdx build",
    "pretest": "docker-compose up -d mongo",
    "test": "tsdx test --passWithNoTests",
    "lint": "tsdx lint src",
    "lint:fix": "tsdx lint src --fix",
    "prepare": "tsdx build"
  },
  "devDependencies": {
    "@types/hdkey": "^0.7.1",
    "@types/time-span": "2.0.0",
    "tsdx": "^0.14.1"
  },
  "dependencies": {
    "@rollup/plugin-replace": "^3.0.0",
<<<<<<< HEAD
    "@sidetree/common": "^0.3.1-unstable.6",
    "@sidetree/crypto": "^0.3.1-unstable.6",
    "@sidetree/db": "^0.3.1-unstable.6",
=======
    "@sidetree/common": "^0.3.1-unstable.7",
    "@sidetree/crypto": "^0.3.1-unstable.7",
    "@sidetree/db": "^0.3.1-unstable.7",
>>>>>>> d62b1d22
    "@transmute/did-key-ed25519": "^0.3.0-unstable.4",
    "@trust/keyto": "^1.0.1",
    "bip39": "^3.0.2",
    "canonicalize": "^1.0.5",
    "chalk": "^4.1.0",
    "core-js": "^2.6.9",
    "hdkey": "^2.0.1",
    "jest-environment-node": "^27.2.5",
    "jose": "^1.28.1",
    "priorityqueue": "^1.0.0",
    "time-span": "3.1.0",
    "uri-js": "^4.4.1",
    "yieldable-json": "^2.0.0"
  },
  "gitHead": "e97862f01a5ad9845d82eb57ca46d335a98aeb8b",
  "homepage": "https://github.com/transmute-industries/sidetree.js/tree/main/packages/core",
  "repository": {
    "type": "git",
    "url": "https://github.com/transmute-industries/sidetree.js.git",
    "directory": "packages/core"
  }
}<|MERGE_RESOLUTION|>--- conflicted
+++ resolved
@@ -9,11 +9,7 @@
     "gjgd (https://github.com/gjgd)"
   ],
   "module": "dist/core.esm.js",
-<<<<<<< HEAD
-  "version": "0.3.1-unstable.6",
-=======
   "version": "0.3.1-unstable.7",
->>>>>>> d62b1d22
   "license": "Apache-2.0",
   "main": "dist/index.js",
   "typings": "dist/index.d.ts",
@@ -40,15 +36,9 @@
   },
   "dependencies": {
     "@rollup/plugin-replace": "^3.0.0",
-<<<<<<< HEAD
-    "@sidetree/common": "^0.3.1-unstable.6",
-    "@sidetree/crypto": "^0.3.1-unstable.6",
-    "@sidetree/db": "^0.3.1-unstable.6",
-=======
     "@sidetree/common": "^0.3.1-unstable.7",
     "@sidetree/crypto": "^0.3.1-unstable.7",
     "@sidetree/db": "^0.3.1-unstable.7",
->>>>>>> d62b1d22
     "@transmute/did-key-ed25519": "^0.3.0-unstable.4",
     "@trust/keyto": "^1.0.1",
     "bip39": "^3.0.2",
