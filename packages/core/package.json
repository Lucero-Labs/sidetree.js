{
  "name": "@sidetree/core",
  "publishConfig": {
    "access": "public"
  },
  "author": "Orie Steele (https://github.com/OR13)",
  "contributors": [
    "Orie Steele (https://github.com/OR13)",
    "gjgd (https://github.com/gjgd)"
  ],
  "version": "0.0.3-unstable.14",
  "license": "https://www.w3.org/Consortium/Legal/2015/copyright-software-and-document",
  "main": "dist/index.js",
  "typings": "dist/index.d.ts",
  "files": [
    "dist",
    "src"
  ],
  "engines": {
    "node": ">=10"
  },
  "scripts": {
    "start": "tsdx watch",
    "build": "tsdx build",
    "pretest": "docker-compose up -d mongo",
    "test": "tsdx test",
    "lint": "tsdx lint src",
    "lint:fix": "tsdx lint src --fix",
    "prepare": "tsdx build"
  },
  "prettier": {
    "printWidth": 80,
    "semi": true,
    "singleQuote": true,
    "trailingComma": "es5"
  },
  "devDependencies": {
    "@sidetree/test-vectors": "^0.0.3-unstable.14",
    "@types/async-retry": "^1.4.2",
    "@types/hdkey": "^0.7.1",
    "async-retry": "^1.3.1",
    "chalk": "^4.1.0",
    "tsdx": "^0.13.2"
  },
  "dependencies": {
<<<<<<< HEAD
    "@sidetree/crypto": "^0.0.3-unstable.9",
    "@sidetree/cas": "^0.0.3-unstable.9",
    "@sidetree/common": "^0.0.3-unstable.9",
    "@sidetree/db": "^0.0.3-unstable.9",
    "@sidetree/ledger": "^0.0.3-unstable.9",
=======
    "@sidetree/cas": "^0.0.3-unstable.14",
    "@sidetree/common": "^0.0.3-unstable.14",
    "@sidetree/db": "^0.0.3-unstable.14",
    "@sidetree/ledger": "^0.0.3-unstable.14",
>>>>>>> 6e392386
    "@transmute/did-key-ed25519": "^0.2.1-unstable.18",
    "@transmute/did-key-secp256k1": "^0.2.1-unstable.11",
    "@trust/keyto": "^1.0.1",
    "bip39": "^3.0.2",
    "fast-json-patch": "^3.0.0-1",
    "hdkey": "^2.0.1",
    "jose": "^1.27.0",
    "pako": "^1.0.11",
    "priorityqueue": "^1.0.0",
    "time-span": "^4.0.0",
    "yieldable-json": "^2.0.0"
  },
  "gitHead": "12a55f3abe77b8865def2e8293f3b2e0b387f1f7"
}<|MERGE_RESOLUTION|>--- conflicted
+++ resolved
@@ -43,18 +43,11 @@
     "tsdx": "^0.13.2"
   },
   "dependencies": {
-<<<<<<< HEAD
-    "@sidetree/crypto": "^0.0.3-unstable.9",
-    "@sidetree/cas": "^0.0.3-unstable.9",
-    "@sidetree/common": "^0.0.3-unstable.9",
-    "@sidetree/db": "^0.0.3-unstable.9",
-    "@sidetree/ledger": "^0.0.3-unstable.9",
-=======
+    "@sidetree/crypto": "^0.0.3-unstable.14",
     "@sidetree/cas": "^0.0.3-unstable.14",
     "@sidetree/common": "^0.0.3-unstable.14",
     "@sidetree/db": "^0.0.3-unstable.14",
     "@sidetree/ledger": "^0.0.3-unstable.14",
->>>>>>> 6e392386
     "@transmute/did-key-ed25519": "^0.2.1-unstable.18",
     "@transmute/did-key-secp256k1": "^0.2.1-unstable.11",
     "@trust/keyto": "^1.0.1",
