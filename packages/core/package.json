{
  "name": "@sidetree/core",
  "publishConfig": {
    "access": "public"
  },
  "author": "Orie Steele (https://github.com/OR13)",
  "contributors": [
    "Orie Steele (https://github.com/OR13)",
    "gjgd (https://github.com/gjgd)"
  ],
  "module": "dist/core.esm.js",
  "version": "0.3.1-unstable.37",
  "license": "Apache-2.0",
  "main": "dist/index.js",
  "typings": "dist/index.d.ts",
  "files": [
    "dist",
    "src"
  ],
  "engines": {
    "node": ">=10"
  },
  "scripts": {
    "start": "tsdx watch",
    "build": "tsdx build",
    "pretest": "docker-compose up -d mongo",
    "test": "tsdx test --passWithNoTests",
    "lint": "tsdx lint src",
    "lint:fix": "tsdx lint src --fix",
    "prepare": "tsdx build"
  },
  "devDependencies": {
    "@rollup/plugin-replace": "^3.0.0",
    "@types/hdkey": "^0.7.1",
    "@types/time-span": "2.0.0",
    "jest-environment-node": "^27.2.5",
    "tsdx": "^0.14.1"
  },
  "dependencies": {
<<<<<<< HEAD
    "@sidetree/common": "^0.3.1-unstable.36",
    "@sidetree/crypto": "^0.3.1-unstable.36",
    "@sidetree/db": "^0.3.1-unstable.36",
=======
    "@rollup/plugin-replace": "^3.0.0",
    "@sidetree/common": "^0.3.1-unstable.37",
    "@sidetree/crypto": "^0.3.1-unstable.37",
    "@sidetree/db": "^0.3.1-unstable.37",
>>>>>>> 05548b70
    "@transmute/did-key-ed25519": "^0.3.0-unstable.4",
    "@trust/keyto": "^1.0.1",
    "bip39": "^3.0.2",
    "canonicalize": "^1.0.5",
    "chalk": "^4.1.0",
    "core-js": "^2.6.9",
    "hdkey": "^2.0.1",
    "jose": "^4.5.0",
    "priorityqueue": "^1.0.0",
    "time-span": "3.1.0",
    "uri-js": "^4.4.1",
    "yieldable-json": "^2.0.0"
  },
  "gitHead": "e97862f01a5ad9845d82eb57ca46d335a98aeb8b",
  "homepage": "https://github.com/transmute-industries/sidetree.js/tree/main/packages/core",
  "repository": {
    "type": "git",
    "url": "https://github.com/transmute-industries/sidetree.js.git",
    "directory": "packages/core"
  }
}<|MERGE_RESOLUTION|>--- conflicted
+++ resolved
@@ -37,16 +37,9 @@
     "tsdx": "^0.14.1"
   },
   "dependencies": {
-<<<<<<< HEAD
-    "@sidetree/common": "^0.3.1-unstable.36",
-    "@sidetree/crypto": "^0.3.1-unstable.36",
-    "@sidetree/db": "^0.3.1-unstable.36",
-=======
-    "@rollup/plugin-replace": "^3.0.0",
     "@sidetree/common": "^0.3.1-unstable.37",
     "@sidetree/crypto": "^0.3.1-unstable.37",
     "@sidetree/db": "^0.3.1-unstable.37",
->>>>>>> 05548b70
     "@transmute/did-key-ed25519": "^0.3.0-unstable.4",
     "@trust/keyto": "^1.0.1",
     "bip39": "^3.0.2",
