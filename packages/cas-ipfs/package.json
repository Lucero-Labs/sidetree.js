{
  "name": "@sidetree/cas-ipfs",
  "publishConfig": {
    "access": "public"
  },
  "author": "gjgd (https://github.com/gjgd)",
  "contributors": [
    "Orie Steele (https://github.com/OR13)",
    "gjgd (https://github.com/gjgd)"
  ],
  "module": "dist/cas-ipfs.esm.js",
  "version": "0.3.1-unstable.37",
  "license": "Apache-2.0",
  "main": "dist/index.js",
  "typings": "dist/index.d.ts",
  "engines": {
    "node": ">=10"
  },
  "devDependencies": {
    "@rollup/plugin-replace": "^3.0.0",
    "@sidetree/cas": "^0.3.1-unstable.36",
    "jest-environment-node": "^27.2.5",
    "tsdx": "^0.14.1"
  },
  "dependencies": {
<<<<<<< HEAD
    "@sidetree/common": "^0.3.1-unstable.36",
    "@sidetree/db": "^0.3.1-unstable.36",
=======
    "@rollup/plugin-replace": "^3.0.0",
    "@sidetree/cas": "^0.3.1-unstable.37",
    "@sidetree/common": "^0.3.1-unstable.37",
    "@sidetree/db": "^0.3.1-unstable.37",
>>>>>>> 05548b70
    "ipfs-http-client": "^49.0.2",
    "it-concat": "^1.0.0"
  },
  "gitHead": "e97862f01a5ad9845d82eb57ca46d335a98aeb8b",
  "homepage": "https://github.com/transmute-industries/sidetree.js/tree/main/packages/cas-ipfs",
  "repository": {
    "type": "git",
    "url": "https://github.com/transmute-industries/sidetree.js.git",
    "directory": "packages/cas-ipfs"
  }
}<|MERGE_RESOLUTION|>--- conflicted
+++ resolved
@@ -18,20 +18,13 @@
   },
   "devDependencies": {
     "@rollup/plugin-replace": "^3.0.0",
-    "@sidetree/cas": "^0.3.1-unstable.36",
+    "@sidetree/cas": "^0.3.1-unstable.37",
     "jest-environment-node": "^27.2.5",
     "tsdx": "^0.14.1"
   },
   "dependencies": {
-<<<<<<< HEAD
-    "@sidetree/common": "^0.3.1-unstable.36",
-    "@sidetree/db": "^0.3.1-unstable.36",
-=======
-    "@rollup/plugin-replace": "^3.0.0",
-    "@sidetree/cas": "^0.3.1-unstable.37",
     "@sidetree/common": "^0.3.1-unstable.37",
     "@sidetree/db": "^0.3.1-unstable.37",
->>>>>>> 05548b70
     "ipfs-http-client": "^49.0.2",
     "it-concat": "^1.0.0"
   },
