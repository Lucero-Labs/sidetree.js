--- conflicted
+++ resolved
@@ -1,10 +1,6 @@
 {
   "name": "@sidetree/did-method-ion",
-<<<<<<< HEAD
-  "version": "0.3.1-unstable.6",
-=======
   "version": "0.3.1-unstable.7",
->>>>>>> d62b1d22
   "description": "",
   "main": "index.js",
   "private": true,
@@ -17,13 +13,8 @@
     "jest": "^27.1.0"
   },
   "dependencies": {
-<<<<<<< HEAD
-    "@sidetree/common": "^0.3.1-unstable.6",
-    "@sidetree/wallet": "^0.3.1-unstable.6"
-=======
     "@sidetree/common": "^0.3.1-unstable.7",
     "@sidetree/wallet": "^0.3.1-unstable.7"
->>>>>>> d62b1d22
   },
   "gitHead": "e97862f01a5ad9845d82eb57ca46d335a98aeb8b"
 }