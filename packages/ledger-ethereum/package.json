{
  "name": "@sidetree/ethereum",
  "publishConfig": {
    "access": "public"
  },
  "author": "Orie Steele (https://github.com/OR13)",
  "contributors": [
    "Orie Steele (https://github.com/OR13)",
    "gjgd (https://github.com/gjgd)"
  ],
  "module": "dist/ethereum.esm.js",
  "version": "0.3.1-unstable.37",
  "license": "Apache-2.0",
  "main": "dist/index.js",
  "typings": "dist/index.d.ts",
  "engines": {
    "node": ">=10"
  },
  "scripts": {
    "start": "tsdx watch",
    "build": "tsdx build",
    "pretest": "docker-compose up -d ganache",
    "test": "tsdx test",
    "lint": "tsdx lint src",
    "lint:fix": "tsdx lint src --fix",
    "prepare": "tsdx build",
    "contracts:test": "truffle test",
    "contracts:migrate:dev": "truffle migrate --network development --reset",
    "contracts:migrate:ropsten": "truffle migrate --network ropsten"
  },
  "peerDependencies": {
    "web3": ">=1.2.7"
  },
  "devDependencies": {
<<<<<<< HEAD
    "@rollup/plugin-replace": "^3.0.0",
    "@sidetree/test-vectors": "^0.3.1-unstable.36",
=======
    "@sidetree/test-vectors": "^0.3.1-unstable.37",
>>>>>>> 05548b70
    "@truffle/hdwallet-provider": "^1.4.0",
    "dotenv": "^8.2.0",
    "truffle": "^5.1.25",
    "tsdx": "^0.14.1"
  },
  "dependencies": {
<<<<<<< HEAD
    "@sidetree/common": "^0.3.1-unstable.36",
    "@sidetree/core": "^0.3.1-unstable.36",
=======
    "@rollup/plugin-replace": "^3.0.0",
    "@sidetree/common": "^0.3.1-unstable.37",
    "@sidetree/core": "^0.3.1-unstable.37",
>>>>>>> 05548b70
    "web3": "^1.3.6",
    "web3-eth": "^1.6.0",
    "web3-eth-contract": "^1.3.6"
  },
  "gitHead": "e97862f01a5ad9845d82eb57ca46d335a98aeb8b",
  "homepage": "https://github.com/transmute-industries/sidetree.js/tree/main/packages/ledger-ethereum",
  "repository": {
    "type": "git",
    "url": "https://github.com/transmute-industries/sidetree.js.git",
    "directory": "packages/ledger-ethereum"
  }
}<|MERGE_RESOLUTION|>--- conflicted
+++ resolved
@@ -32,26 +32,16 @@
     "web3": ">=1.2.7"
   },
   "devDependencies": {
-<<<<<<< HEAD
     "@rollup/plugin-replace": "^3.0.0",
-    "@sidetree/test-vectors": "^0.3.1-unstable.36",
-=======
     "@sidetree/test-vectors": "^0.3.1-unstable.37",
->>>>>>> 05548b70
     "@truffle/hdwallet-provider": "^1.4.0",
     "dotenv": "^8.2.0",
     "truffle": "^5.1.25",
     "tsdx": "^0.14.1"
   },
   "dependencies": {
-<<<<<<< HEAD
-    "@sidetree/common": "^0.3.1-unstable.36",
-    "@sidetree/core": "^0.3.1-unstable.36",
-=======
-    "@rollup/plugin-replace": "^3.0.0",
     "@sidetree/common": "^0.3.1-unstable.37",
     "@sidetree/core": "^0.3.1-unstable.37",
->>>>>>> 05548b70
     "web3": "^1.3.6",
     "web3-eth": "^1.6.0",
     "web3-eth-contract": "^1.3.6"
