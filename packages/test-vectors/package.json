--- conflicted
+++ resolved
@@ -21,15 +21,5 @@
     "singleQuote": true,
     "trailingComma": "es5"
   },
-<<<<<<< HEAD
   "devDependencies": {}
-=======
-  "devDependencies": {
-    "@sidetree/cas": "^0.0.3-unstable.8",
-    "@sidetree/common": "^0.0.3-unstable.8",
-    "@sidetree/core": "^0.0.3-unstable.8",
-    "fs": "0.0.1-security",
-    "path": "^0.12.7"
-  }
->>>>>>> 636f63de
 }