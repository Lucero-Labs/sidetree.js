{
  "name": "@sidetree/element",
  "publishConfig": {
    "access": "public"
  },
  "author": "Orie Steele (https://github.com/OR13)",
  "contributors": [
    "Orie Steele (https://github.com/OR13)",
    "gjgd (https://github.com/gjgd)"
  ],
  "module": "dist/element.esm.js",
<<<<<<< HEAD
  "version": "0.3.1-unstable.6",
=======
  "version": "0.3.1-unstable.7",
>>>>>>> d62b1d22
  "license": "Apache-2.0",
  "main": "dist/index.js",
  "typings": "dist/index.d.ts",
  "files": [
    "dist",
    "src"
  ],
  "engines": {
    "node": ">=10"
  },
  "scripts": {
    "start": "tsdx watch",
    "build": "tsdx build",
    "pretest": "docker-compose up -d mongo ganache ipfs",
    "test": "tsdx test --runInBand",
    "lint": "tsdx lint src",
    "lint:fix": "tsdx lint src --fix",
    "prepare": "tsdx build"
  },
  "devDependencies": {
<<<<<<< HEAD
    "@sidetree/test-vectors": "^0.3.1-unstable.6",
    "@sidetree/wallet": "^0.3.1-unstable.6",
=======
    "@sidetree/test-vectors": "^0.3.1-unstable.7",
    "@sidetree/wallet": "^0.3.1-unstable.7",
>>>>>>> d62b1d22
    "tsdx": "^0.14.1"
  },
  "dependencies": {
    "@rollup/plugin-replace": "^3.0.0",
<<<<<<< HEAD
    "@sidetree/cas": "^0.3.1-unstable.6",
    "@sidetree/cas-ipfs": "^0.3.1-unstable.6",
    "@sidetree/common": "^0.3.1-unstable.6",
    "@sidetree/core": "^0.3.1-unstable.6",
    "@sidetree/db": "^0.3.1-unstable.6",
    "@sidetree/did-method": "^0.3.1-unstable.6",
    "@sidetree/ethereum": "^0.3.1-unstable.6",
=======
    "@sidetree/cas": "^0.3.1-unstable.7",
    "@sidetree/cas-ipfs": "^0.3.1-unstable.7",
    "@sidetree/common": "^0.3.1-unstable.7",
    "@sidetree/core": "^0.3.1-unstable.7",
    "@sidetree/db": "^0.3.1-unstable.7",
    "@sidetree/did-method": "^0.3.1-unstable.7",
    "@sidetree/ethereum": "^0.3.1-unstable.7",
>>>>>>> d62b1d22
    "jest-environment-node": "^27.2.5",
    "mongodb": "^4.1.2",
    "web3": "^1.2.9"
  },
  "gitHead": "e97862f01a5ad9845d82eb57ca46d335a98aeb8b",
  "homepage": "https://github.com/transmute-industries/sidetree.js/tree/main/packages/did-method-element",
  "repository": {
    "type": "git",
    "url": "https://github.com/transmute-industries/sidetree.js.git",
    "directory": "packages/did-method-element"
  }
}<|MERGE_RESOLUTION|>--- conflicted
+++ resolved
@@ -9,11 +9,7 @@
     "gjgd (https://github.com/gjgd)"
   ],
   "module": "dist/element.esm.js",
-<<<<<<< HEAD
-  "version": "0.3.1-unstable.6",
-=======
   "version": "0.3.1-unstable.7",
->>>>>>> d62b1d22
   "license": "Apache-2.0",
   "main": "dist/index.js",
   "typings": "dist/index.d.ts",
@@ -34,26 +30,12 @@
     "prepare": "tsdx build"
   },
   "devDependencies": {
-<<<<<<< HEAD
-    "@sidetree/test-vectors": "^0.3.1-unstable.6",
-    "@sidetree/wallet": "^0.3.1-unstable.6",
-=======
     "@sidetree/test-vectors": "^0.3.1-unstable.7",
     "@sidetree/wallet": "^0.3.1-unstable.7",
->>>>>>> d62b1d22
     "tsdx": "^0.14.1"
   },
   "dependencies": {
     "@rollup/plugin-replace": "^3.0.0",
-<<<<<<< HEAD
-    "@sidetree/cas": "^0.3.1-unstable.6",
-    "@sidetree/cas-ipfs": "^0.3.1-unstable.6",
-    "@sidetree/common": "^0.3.1-unstable.6",
-    "@sidetree/core": "^0.3.1-unstable.6",
-    "@sidetree/db": "^0.3.1-unstable.6",
-    "@sidetree/did-method": "^0.3.1-unstable.6",
-    "@sidetree/ethereum": "^0.3.1-unstable.6",
-=======
     "@sidetree/cas": "^0.3.1-unstable.7",
     "@sidetree/cas-ipfs": "^0.3.1-unstable.7",
     "@sidetree/common": "^0.3.1-unstable.7",
@@ -61,7 +43,6 @@
     "@sidetree/db": "^0.3.1-unstable.7",
     "@sidetree/did-method": "^0.3.1-unstable.7",
     "@sidetree/ethereum": "^0.3.1-unstable.7",
->>>>>>> d62b1d22
     "jest-environment-node": "^27.2.5",
     "mongodb": "^4.1.2",
     "web3": "^1.2.9"
