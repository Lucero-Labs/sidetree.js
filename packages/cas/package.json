{
  "name": "@sidetree/cas",
  "publishConfig": {
    "access": "public"
  },
  "author": "Orie Steele (https://github.com/OR13)",
  "contributors": [
    "Orie Steele (https://github.com/OR13)",
    "gjgd (https://github.com/gjgd)"
  ],
  "module": "dist/sidetree-cas-ipfs.esm.js",
  "version": "0.0.3-unstable.19",
  "license": "https://www.w3.org/Consortium/Legal/2015/copyright-software-and-document",
  "main": "dist/index.js",
  "typings": "dist/index.d.ts",
  "engines": {
    "node": ">=10"
  },
  "scripts": {
    "start": "tsdx watch",
    "build": "tsdx build",
    "pretest": "docker-compose up -d ipfs mongo",
    "test": "tsdx test",
    "lint": "tsdx lint src",
    "lint:fix": "tsdx lint src --fix",
    "prepare": "tsdx build"
  },
  "prettier": {
    "printWidth": 80,
    "semi": true,
    "singleQuote": true,
    "trailingComma": "es5"
  },
  "devDependencies": {
    "tsdx": "^0.13.2",
    "tslib": "^1.11.2",
    "typescript": "^3.8.3"
  },
  "dependencies": {
<<<<<<< HEAD
    "@sidetree/common": "^0.0.3-unstable.18",
    "@sidetree/db": "^0.0.3-unstable.18",
=======
    "@sidetree/common": "^0.0.3-unstable.19",
>>>>>>> 7e5e58d0
    "@types/node-fetch": "^2.5.7",
    "ipfs-http-client": "42.0.0",
    "ipfs-unixfs": "^2.0.3",
    "ipld-dag-pb": "^0.20.0",
    "it-concat": "^1.0.0"
  },
  "gitHead": "0c6ea3d3220464cf3975345eb6805b25bc823b0d"
}<|MERGE_RESOLUTION|>--- conflicted
+++ resolved
@@ -37,12 +37,8 @@
     "typescript": "^3.8.3"
   },
   "dependencies": {
-<<<<<<< HEAD
-    "@sidetree/common": "^0.0.3-unstable.18",
-    "@sidetree/db": "^0.0.3-unstable.18",
-=======
     "@sidetree/common": "^0.0.3-unstable.19",
->>>>>>> 7e5e58d0
+    "@sidetree/db": "^0.0.3-unstable.19",
     "@types/node-fetch": "^2.5.7",
     "ipfs-http-client": "42.0.0",
     "ipfs-unixfs": "^2.0.3",
