<<<<<<< HEAD
export * from './test-vectors';
=======
import * as testVectors from './test-vectors';
import * as apiTestVectors from './api-test-vectors';

export { testVectors, apiTestVectors };
>>>>>>> 64fe1b3c
<|MERGE_RESOLUTION|>--- conflicted
+++ resolved
@@ -1,8 +1,4 @@
-<<<<<<< HEAD
-export * from './test-vectors';
-=======
 import * as testVectors from './test-vectors';
 import * as apiTestVectors from './api-test-vectors';
 
-export { testVectors, apiTestVectors };
->>>>>>> 64fe1b3c
+export { testVectors, apiTestVectors };