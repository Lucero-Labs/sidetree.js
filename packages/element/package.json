--- conflicted
+++ resolved
@@ -36,12 +36,8 @@
     "trailingComma": "es5"
   },
   "devDependencies": {
-<<<<<<< HEAD
-    "@sidetree/test-vectors": "^0.0.3-unstable.14",
-=======
     "@sidetree/test-vectors": "^0.0.3-unstable.18",
     "@sidetree/wallet": "^0.0.3-unstable.18",
->>>>>>> 58cef81c
     "tsdx": "^0.13.2",
     "tslib": "^1.11.1",
     "typescript": "^3.8.3"
