{
  "name": "@sidetree/element",
  "publishConfig": {
    "access": "public"
  },
  "author": "Orie Steele (https://github.com/OR13)",
  "contributors": [
    "Orie Steele (https://github.com/OR13)",
    "gjgd (https://github.com/gjgd)"
  ],
  "version": "0.0.3-unstable.14",
  "license": "https://www.w3.org/Consortium/Legal/2015/copyright-software-and-document",
  "main": "dist/index.js",
  "typings": "dist/index.d.ts",
  "files": [
    "dist",
    "src"
  ],
  "engines": {
    "node": ">=10"
  },
  "scripts": {
    "start": "tsdx watch",
    "build": "tsdx build",
    "pretest": "docker-compose up -d mongo ganache ipfs",
    "test": "tsdx test --runInBand",
    "lint": "tsdx lint src",
    "lint:fix": "tsdx lint src --fix",
    "prepare": "tsdx build",
    "generate:fixtures": "node src/test/__fixtures__/generate-fixtures.js"
  },
  "prettier": {
    "printWidth": 80,
    "semi": true,
    "singleQuote": true,
    "trailingComma": "es5"
  },
  "devDependencies": {
<<<<<<< HEAD
    "@sidetree/test-vectors": "^0.0.3-unstable.9",
=======
    "@sidetree/test-vectors": "^0.0.3-unstable.14",
    "@sidetree/wallet": "^0.0.3-unstable.14",
>>>>>>> 6e392386
    "tsdx": "^0.13.2",
    "tslib": "^1.11.1",
    "typescript": "^3.8.3"
  },
  "dependencies": {
    "@sidetree/cas": "^0.0.3-unstable.14",
    "@sidetree/common": "^0.0.3-unstable.14",
    "@sidetree/core": "^0.0.3-unstable.14",
    "@sidetree/db": "^0.0.3-unstable.14",
    "@sidetree/ethereum": "^0.0.3-unstable.14",
    "web3": "^1.2.9"
  },
  "gitHead": "12a55f3abe77b8865def2e8293f3b2e0b387f1f7"
}<|MERGE_RESOLUTION|>--- conflicted
+++ resolved
@@ -36,12 +36,7 @@
     "trailingComma": "es5"
   },
   "devDependencies": {
-<<<<<<< HEAD
-    "@sidetree/test-vectors": "^0.0.3-unstable.9",
-=======
     "@sidetree/test-vectors": "^0.0.3-unstable.14",
-    "@sidetree/wallet": "^0.0.3-unstable.14",
->>>>>>> 6e392386
     "tsdx": "^0.13.2",
     "tslib": "^1.11.1",
     "typescript": "^3.8.3"
