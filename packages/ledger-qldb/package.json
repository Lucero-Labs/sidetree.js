{
  "name": "@sidetree/qldb",
  "publishConfig": {
    "access": "public"
  },
  "author": "gjgd (https://github.com/gjgd)",
  "contributors": [
    "Orie Steele (https://github.com/OR13)",
    "gjgd (https://github.com/gjgd)"
  ],
  "module": "dist/qldb.esm.js",
  "version": "0.2.2-unstable.0",
  "license": "Apache-2.0",
  "main": "dist/index.js",
  "typings": "dist/index.d.ts",
  "engines": {
    "node": ">=10"
  },
  "scripts": {
    "start": "tsdx watch",
    "build": "tsdx build",
    "test": "tsdx test",
    "lint": "tsdx lint src",
    "lint:fix": "tsdx lint src --fix",
    "prepare": "tsdx build"
  },
  "devDependencies": {
    "@sidetree/ledger": "^0.2.2-unstable.0",
    "tsdx": "^0.13.3"
  },
  "dependencies": {
<<<<<<< HEAD
    "@sidetree/common": "^0.2.1",
    "amazon-qldb-driver-nodejs": "^2.1.0",
    "aws-sdk": "^2.828.0",
    "ion-js": "^4.1.0",
    "jsbi": "^3.1.4",
    "moment": "^2.29.1"
=======
    "@sidetree/common": "^0.2.2-unstable.0",
    "amazon-qldb-driver-nodejs": "^2.0.0",
    "aws-sdk": "^2.751.0",
    "ion-js": "^4.0.1",
    "jsbi": "^3.1.4"
>>>>>>> c3e25d26
  }
}<|MERGE_RESOLUTION|>--- conflicted
+++ resolved
@@ -29,19 +29,11 @@
     "tsdx": "^0.13.3"
   },
   "dependencies": {
-<<<<<<< HEAD
-    "@sidetree/common": "^0.2.1",
+    "@sidetree/common": "^0.2.2-unstable.0",
     "amazon-qldb-driver-nodejs": "^2.1.0",
     "aws-sdk": "^2.828.0",
     "ion-js": "^4.1.0",
     "jsbi": "^3.1.4",
     "moment": "^2.29.1"
-=======
-    "@sidetree/common": "^0.2.2-unstable.0",
-    "amazon-qldb-driver-nodejs": "^2.0.0",
-    "aws-sdk": "^2.751.0",
-    "ion-js": "^4.0.1",
-    "jsbi": "^3.1.4"
->>>>>>> c3e25d26
   }
 }