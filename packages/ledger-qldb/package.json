--- conflicted
+++ resolved
@@ -25,27 +25,14 @@
     "prepare": "tsdx build"
   },
   "devDependencies": {
-<<<<<<< HEAD
     "@rollup/plugin-replace": "^3.0.0",
-    "@sidetree/test-vectors": "^0.3.1-unstable.36",
+    "@sidetree/test-vectors": "^0.3.1-unstable.37",
     "@types/sqlite3": "^3.1.7",
-=======
-    "@sidetree/test-vectors": "^0.3.1-unstable.37",
-    "aws-sdk": "^2.828.0",
-    "sqlite3": "^5.0.2",
->>>>>>> 05548b70
     "tsdx": "^0.14.1"
   },
   "dependencies": {
-<<<<<<< HEAD
-    "@sidetree/common": "^0.3.1-unstable.36",
-    "@sidetree/core": "^0.3.1-unstable.36",
-=======
-    "@rollup/plugin-replace": "^3.0.0",
     "@sidetree/common": "^0.3.1-unstable.37",
     "@sidetree/core": "^0.3.1-unstable.37",
-    "@types/sqlite3": "^3.1.7",
->>>>>>> 05548b70
     "amazon-qldb-driver-nodejs": "^2.2.0",
     "aws-sdk": "^2.828.0",
     "ion-js": "^4.1.0",
