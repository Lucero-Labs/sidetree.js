{
  "packages": [
    "packages/cas",
    "packages/cas-ipfs",
    "packages/cas-s3",
    "packages/common",
    "packages/core",
    "packages/crypto",
    "packages/db",
    "packages/did-method",
    "packages/did-method-element",
    "packages/did-method-photon",
    "packages/did-method-ion",
    "packages/ledger",
    "packages/ledger-ethereum",
    "packages/ledger-qldb",
    "packages/test-vectors",
    "packages/wallet",
    "packages/dashboard"
  ],
<<<<<<< HEAD
  "version": "0.3.1-unstable.6"
=======
  "version": "0.3.1-unstable.7"
>>>>>>> d62b1d22
}<|MERGE_RESOLUTION|>--- conflicted
+++ resolved
@@ -18,9 +18,5 @@
     "packages/wallet",
     "packages/dashboard"
   ],
-<<<<<<< HEAD
-  "version": "0.3.1-unstable.6"
-=======
   "version": "0.3.1-unstable.7"
->>>>>>> d62b1d22
 }