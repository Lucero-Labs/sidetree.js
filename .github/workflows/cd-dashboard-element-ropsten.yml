--- conflicted
+++ resolved
@@ -56,9 +56,6 @@
             --region ${{ env.REGION }} \
             --image gcr.io/${{ env.PROJECT_ID }}/${{ env.SERVICE }}:${{  github.sha }} \
             --platform "managed" \
-<<<<<<< HEAD
-            --set-env-vars SIDETREE_METHOD="${{ env.SIDETREE_METHOD }}",MONGO_DB_CONNECTION_STRING="${{ env.MONGO_DB_CONNECTION_STRING }}",DATABASE_NAME="${{ env.DATABASE_NAME }}",MAX_CONCURRENT_DOWNLOADS="${{ env.MAX_CONCURRENT_DOWNLOADS }}",BATCH_INTERVAL_IN_SECONDS="${{ env.BATCH_INTERVAL_IN_SECONDS }}",OBSERVING_INTERVAL_IN_SECONDS="${{ env.OBSERVING_INTERVAL_IN_SECONDS }}",ELEMENT_CONTENT_ADDRESSABLE_STORE_SERVICE_URI="${{ env.ELEMENT_CONTENT_ADDRESSABLE_STORE_SERVICE_URI }}",ELEMENT_ANCHOR_CONTRACT="${{ env.ELEMENT_ANCHOR_CONTRACT }}",ETHEREUM_RPC_URL="${{ env.ETHEREUM_RPC_URL }}",ETHEREUM_PROVIDER="${{ env.ETHEREUM_PROVIDER }}",ETHEREUM_MNEMONIC="${{ env.ETHEREUM_MNEMONIC }},ETHEREUM_PRIVATE_KEY="${{ env.ETHEREUM_PRIVATE_KEY }}" \
-=======
             --set-env-vars SIDETREE_METHOD="${{ env.SIDETREE_METHOD }}" \
             --set-env-vars MONGO_DB_CONNECTION_STRING="${{ env.MONGO_DB_CONNECTION_STRING }}" \
             --set-env-vars DATABASE_NAME="${{ env.DATABASE_NAME }}" \
@@ -70,6 +67,6 @@
             --set-env-vars ETHEREUM_RPC_URL="${{ env.ETHEREUM_RPC_URL }}" \
             --set-env-vars ETHEREUM_PROVIDER="${{ env.ETHEREUM_PROVIDER }}" \
             --set-env-vars ETHEREUM_MNEMONIC="${{ env.ETHEREUM_MNEMONIC }}" \
->>>>>>> 1c87da31
+            --set-env-vars ETHEREUM_PRIVATE_KEY="${{ env.ETHEREUM_PRIVATE_KEY }}" \
             --service-account "${{ env.GCP_RUNNER_SA }}" \
             --quiet